package promise

import (
	"errors"
	"sync"
)

type Status = int

const (
	pending Status = iota
	fulfilled
	rejected
)

// A Promise is a proxy for a value not necessarily known when
// the promise is created. It allows you to associate handlers
// with an asynchronous action's eventual success value or failure reason.
// This lets asynchronous methods return values like synchronous methods:
// instead of immediately returning the final value, the asynchronous method
// returns a promise to supply the value at some point in the future.
type Promise struct {
	// A Promise is in one of these states:
	// Pending - 0. Initial state, neither fulfilled nor rejected.
	// Fulfilled - 1. Operation completed successfully.
	// Rejected - 2. Operation failed.
	state int

	// A function that is passed with the arguments resolve and reject.
	// The executor function is executed immediately by the Promise implementation,
	// passing resolve and reject functions (the executor is called
	// before the Promise constructor even returns the created object).
	// The resolve and reject functions, when called, resolve or reject
	// the promise, respectively. The executor normally initiates some
	// asynchronous work, and then, once that completes, either calls the
	// resolve function to resolve the promise or else rejects it if
	// an err or panic occurred.
	executor func(resolve func(interface{}), reject func(error))

	// Appends fulfillment to the promise,
	// and returns a new promise.
	then []func(data interface{}) interface{}

	// Appends a rejection handler to the promise,
	// and returns a new promise.
	catch []func(err error) error

	// Stores the result passed to resolve()
	result interface{}

	// Stores the err passed to reject()
	err error

	// Mutex protects against data race conditions.
	mutex *sync.Mutex

	// WaitGroup allows to block until all callbacks are executed.
	wg *sync.WaitGroup
}

// Result is used by methods that need to return result
// 	objects (namely `AllSettled` method)
type Result struct {
	Status Status
	Value  interface{}
	Reason error
}

// New instantiates and returns a pointer to the Promise.
func New(executor func(resolve func(interface{}), reject func(error))) *Promise {
	var wg = &sync.WaitGroup{}
	wg.Add(1)

	var promise = &Promise{
		state:    pending,
		executor: executor,
		then:     make([]func(interface{}) interface{}, 0),
		catch:    make([]func(error) error, 0),
		result:   nil,
		err:      nil,
		mutex:    &sync.Mutex{},
		wg:       wg,
	}

	go func() {
		defer promise.handlePanic()
		promise.executor(promise.resolve, promise.reject)
	}()

	return promise
}

func (promise *Promise) resolve(resolution interface{}) {
	promise.mutex.Lock()

	if promise.state != pending {
		promise.mutex.Unlock()
		return
	}

	switch result := resolution.(type) {
	case *Promise:
		res, err := result.Await()
		if err != nil {
			promise.mutex.Unlock()
			promise.reject(err)
			return
		}
		promise.result = res
	default:
		promise.result = result
	}

	promise.wg.Done()
	for range promise.catch {
		promise.wg.Done()
	}

	for _, fn := range promise.then {
		switch result := fn(promise.result).(type) {
		case *Promise:
			res, err := result.Await()
			if err != nil {
				promise.mutex.Unlock()
				promise.reject(err)
				return
			}
			promise.result = res
		default:
			promise.result = result
		}
		promise.wg.Done()
	}

	promise.state = fulfilled

	promise.mutex.Unlock()
}

func (promise *Promise) reject(err error) {
	promise.mutex.Lock()
	defer promise.mutex.Unlock()

	if promise.state != pending {
		return
	}

	promise.err = err

	promise.wg.Done()
	for range promise.then {
		promise.wg.Done()
	}

	for _, fn := range promise.catch {
		promise.err = fn(promise.err)
		promise.wg.Done()
	}

	promise.state = rejected
}

func (promise *Promise) handlePanic() {
	var r = recover()
	if r != nil {
		promise.reject(errors.New(r.(string)))
	}
}

// Then appends fulfillment handler to the Promise, and returns a new promise.
func (promise *Promise) Then(fulfillment func(data interface{}) interface{}) *Promise {
	promise.mutex.Lock()
	defer promise.mutex.Unlock()

	if promise.state == pending {
		promise.wg.Add(1)
		promise.then = append(promise.then, fulfillment)
	} else if promise.state == fulfilled {
		promise.result = fulfillment(promise.result)
	}

	return promise
}

// Catch appends a rejection handler callback to the Promise, and returns a new promise.
func (promise *Promise) Catch(rejection func(err error) error) *Promise {
	promise.mutex.Lock()
	defer promise.mutex.Unlock()

	if promise.state == pending {
		promise.wg.Add(1)
		promise.catch = append(promise.catch, rejection)
	} else if promise.state == rejected {
		promise.err = rejection(promise.err)
	}

	return promise
}

// Await is a blocking function that waits for all callbacks to be executed.
// Returns value and err.
// Call on an already resolved Promise to get its result and err
func (promise *Promise) Await() (interface{}, error) {
	promise.wg.Wait()
	return promise.result, promise.err
}

// All waits for all promises to be resolved, or for any to be rejected.
// If the returned promise resolves, it is resolved with an aggregating array of the values
// from the resolved promises in the same order as defined in the iterable of multiple promises.
// If it rejects, it is rejected with the reason from the first promise in the iterable that was rejected.
func All(promises ...*Promise) *Promise {
	psLen := len(promises)
	if psLen == 0 {
		return Resolve(make([]interface{}, 0))
	}

	return New(func(resolve func(interface{}), reject func(error)) {
		resolutionsChan := make(chan []interface{}, psLen)
		errorChan := make(chan error, psLen)

		for index, promise := range promises {
			func(i int) {
				promise.Then(func(data interface{}) interface{} {
					resolutionsChan <- []interface{}{i, data}
					return data
				}).Catch(func(err error) error {
					errorChan <- err
					return err
				})
			}(index)
		}

		resolutions := make([]interface{}, psLen)
		for x := 0; x < psLen; x++ {
			select {
			case resolution := <-resolutionsChan:
				resolutions[resolution[0].(int)] = resolution[1]

			case err := <-errorChan:
				reject(err)
				return
			}
		}
		resolve(resolutions)
	})
}

// Race takes one or more promises and returns a promise that resolves to the first resolved one or
// 	rejects on the first rejected one.
func Race(promises ...*Promise) *Promise {
	psLen := len(promises)

	if psLen == 0 {
		return Resolve(nil)
	}

	return New(func(resolve func(interface{}), reject func(error)) {
		resolutionsChan := make(chan interface{}, psLen)
		errorChan := make(chan error, psLen)

<<<<<<< HEAD
		for _, p := range promises {
			p.Then(func(data interface{}) interface{} {
=======
		for _, promise := range promises {
			promise.Then(func(data interface{}) interface{} {
>>>>>>> 9924a1e2
				resolutionsChan <- data
				return data
			}).Catch(func(err error) error {
				errorChan <- err
				return err
			})
		}

<<<<<<< HEAD
		var resolution interface{}
=======
		select {
		case resolution := <-resolutionsChan:
			resolve(resolution)
			return
>>>>>>> 9924a1e2

		for x := 0; x < psLen; x++ {
			select {
			case resolution = <-resolutionsChan:
				resolve(resolution)
				return
			case err := <-errorChan:
				reject(err)
				return
			}
		}
	})
}

// AllSettled waits until all promises have settled (each may resolve, or reject).
// Returns a promise that resolves after all of the given promises have either resolved or rejected,
// with an array of objects that each describe the outcome of each promise.
func AllSettled(promises ...*Promise) *Promise {
	psLen := len(promises)
	if psLen == 0 {
		return Resolve(make([]Result, 0))
	}

	return New(func(resolve func(interface{}), reject func(error)) {
		resolutionsChan := make(chan []interface{}, psLen)

		for index, promise := range promises {
			func(i int, p *Promise) {
				promise.Then(func(data interface{}) interface{} {
					r := Result{Value: data, Status: fulfilled}
					resolutionsChan <- []interface{}{i, r}
					return data
				}).Catch(func(err error) error {
					r := Result{Reason: err, Status: rejected}
					resolutionsChan <- []interface{}{i, r}
					return err
				})
			}(index, promise)
		}

		resolutions := make([]interface{}, psLen)
		for resolution := range resolutionsChan {
			resolutions[resolution[0].(int)] = resolution[1]
		}
		resolve(resolutions)
	})
}

// Resolve returns a pointer to the Promise that has been resolved with a given value.
func Resolve(resolution interface{}) *Promise {
	return New(func(resolve func(interface{}), reject func(error)) {
		resolve(resolution)
	})
}

// Reject returns a pointer to the Promise that has been rejected with a given err.
func Reject(err error) *Promise {
	return New(func(resolve func(interface{}), reject func(error)) {
		reject(err)
	})
}<|MERGE_RESOLUTION|>--- conflicted
+++ resolved
@@ -246,11 +246,11 @@
 	})
 }
 
-// Race takes one or more promises and returns a promise that resolves to the first resolved one or
-// 	rejects on the first rejected one.
+// Race waits until any of the promises is resolved or rejected.
+// If the returned promise resolves, it is resolved with the value of the first promise in the iterable
+// that resolved. If it rejects, it is rejected with the reason from the first promise that was rejected.
 func Race(promises ...*Promise) *Promise {
 	psLen := len(promises)
-
 	if psLen == 0 {
 		return Resolve(nil)
 	}
@@ -259,13 +259,8 @@
 		resolutionsChan := make(chan interface{}, psLen)
 		errorChan := make(chan error, psLen)
 
-<<<<<<< HEAD
-		for _, p := range promises {
-			p.Then(func(data interface{}) interface{} {
-=======
 		for _, promise := range promises {
 			promise.Then(func(data interface{}) interface{} {
->>>>>>> 9924a1e2
 				resolutionsChan <- data
 				return data
 			}).Catch(func(err error) error {
@@ -274,24 +269,14 @@
 			})
 		}
 
-<<<<<<< HEAD
-		var resolution interface{}
-=======
 		select {
 		case resolution := <-resolutionsChan:
 			resolve(resolution)
 			return
->>>>>>> 9924a1e2
-
-		for x := 0; x < psLen; x++ {
-			select {
-			case resolution = <-resolutionsChan:
-				resolve(resolution)
-				return
-			case err := <-errorChan:
-				reject(err)
-				return
-			}
+
+		case err := <-errorChan:
+			reject(err)
+			return
 		}
 	})
 }
